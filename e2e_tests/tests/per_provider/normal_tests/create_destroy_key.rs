--- conflicted
+++ resolved
@@ -198,17 +198,13 @@
     };
 
     let mut client = TestClient::new();
-<<<<<<< HEAD
-    let key_name = String::from("try_generate_asymmetric_public_key");
     let mut usage_flags: UsageFlags = Default::default();
     let _ = usage_flags
         .set_sign_hash()
         .set_sign_message()
         .set_verify_hash()
         .set_verify_message();
-=======
-    let key_name = auto_test_keyname!();
->>>>>>> 04812f37
+    let key_name = auto_test_keyname!();
     let err = client
         .generate_key(
             key_name,
